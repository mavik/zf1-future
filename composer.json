--- conflicted
+++ resolved
@@ -7,11 +7,7 @@
         "framework",
         "zf1"
     ],
-<<<<<<< HEAD
-    "homepage": "https://github.com/Shardj/zf1-future",
-=======
     "homepage": "https://github.com/Shardj/zf1-future/",
->>>>>>> 825a7463
     "license": "BSD-3-Clause",
     "require": {
         "php": ">=7.1",
@@ -20,18 +16,11 @@
         "symfony/polyfill-mbstring": "^1.26"
     },
     "require-dev": {
-<<<<<<< HEAD
         "friendsofphp/php-cs-fixer": "^3",
         "php-parallel-lint/php-parallel-lint": "^1.3",
         "phpunit/phpunit": "^7|^8|^9",
         "rector/rector": "0.12.19 || ^1.2",
         "yoast/phpunit-polyfills": "^2.0"
-=======
-        "phpunit/phpunit": "^7|^8|^9",
-        "php-parallel-lint/php-parallel-lint": "^1.3",
-        "yoast/phpunit-polyfills": "2.0",
-        "rector/rector": "0.12.19 || ^1.2"
->>>>>>> 825a7463
     },
 
     "suggest": {
