<<<<<<< HEAD
Post end of life changes for zf1 to allow compatibility with PHP 7.2, 7.3, and potentially future versions

If you have any requests for tags, releases, or anything else. Feel free to raise an issue and I'll get it sorted.
=======
Post end of life changes (made to master only so far) for zf1 to allow compatibility with PHP7.3 and potentially future versions
>>>>>>> e4ab0498
<|MERGE_RESOLUTION|>--- conflicted
+++ resolved
@@ -1,7 +1,3 @@
-<<<<<<< HEAD
-Post end of life changes for zf1 to allow compatibility with PHP 7.2, 7.3, and potentially future versions
+Post end of life changes for zf1 to allow compatibility with PHP 7.3, and potentially future versions
 
-If you have any requests for tags, releases, or anything else. Feel free to raise an issue and I'll get it sorted.
-=======
-Post end of life changes (made to master only so far) for zf1 to allow compatibility with PHP7.3 and potentially future versions
->>>>>>> e4ab0498
+If you have any requests for tags, releases, or anything else. Feel free to raise an issue and I'll get it sorted.