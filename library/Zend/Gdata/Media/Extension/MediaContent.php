--- conflicted
+++ resolved
@@ -365,13 +365,8 @@
     }
 
     /**
-<<<<<<< HEAD
-     * @param string
-     * @return $this
-=======
      * @param string $value
-     * @return Zend_Gdata_Media_Extension_MediaContent  Provides a fluent interface
->>>>>>> dadd0c20
+     * @return $this
      */
     public function setExpression($value)
     {
@@ -388,13 +383,8 @@
     }
 
     /**
-<<<<<<< HEAD
-     * @param int
-     * @return $this
-=======
-     * @param int $value
-     * @return Zend_Gdata_Media_Extension_MediaContent  Provides a fluent interface
->>>>>>> dadd0c20
+     * @param int $value
+     * @return $this
      */
     public function setBitrate($value)
     {
@@ -411,13 +401,8 @@
     }
 
     /**
-<<<<<<< HEAD
-     * @param int
-     * @return $this
-=======
-     * @param int $value
-     * @return Zend_Gdata_Media_Extension_MediaContent  Provides a fluent interface
->>>>>>> dadd0c20
+     * @param int $value
+     * @return $this
      */
     public function setFramerate($value)
     {
@@ -434,13 +419,8 @@
     }
 
     /**
-<<<<<<< HEAD
-     * @param int
-     * @return $this
-=======
-     * @param int $value
-     * @return Zend_Gdata_Media_Extension_MediaContent  Provides a fluent interface
->>>>>>> dadd0c20
+     * @param int $value
+     * @return $this
      */
     public function setSamplingrate($value)
     {
@@ -457,13 +437,8 @@
     }
 
     /**
-<<<<<<< HEAD
-     * @param int
-     * @return $this
-=======
-     * @param int $value
-     * @return Zend_Gdata_Media_Extension_MediaContent  Provides a fluent interface
->>>>>>> dadd0c20
+     * @param int $value
+     * @return $this
      */
     public function setChannels($value)
     {
@@ -481,13 +456,8 @@
 
     /**
      *
-<<<<<<< HEAD
-     * @param int
-     * @return $this
-=======
-     * @param int $value
-     * @return Zend_Gdata_Media_Extension_MediaContent  Provides a fluent interface
->>>>>>> dadd0c20
+     * @param int $value
+     * @return $this
      */
     public function setDuration($value)
     {
@@ -504,13 +474,8 @@
     }
 
     /**
-<<<<<<< HEAD
-     * @param int
-     * @return $this
-=======
-     * @param int $value
-     * @return Zend_Gdata_Media_Extension_MediaContent  Provides a fluent interface
->>>>>>> dadd0c20
+     * @param int $value
+     * @return $this
      */
     public function setHeight($value)
     {
@@ -527,13 +492,8 @@
     }
 
     /**
-<<<<<<< HEAD
-     * @param int
-     * @return $this
-=======
-     * @param int $value
-     * @return Zend_Gdata_Media_Extension_MediaContent  Provides a fluent interface
->>>>>>> dadd0c20
+     * @param int $value
+     * @return $this
      */
     public function setWidth($value)
     {
@@ -550,13 +510,8 @@
     }
 
     /**
-<<<<<<< HEAD
-     * @param string
-     * @return $this
-=======
      * @param string $value
-     * @return Zend_Gdata_Media_Extension_MediaContent  Provides a fluent interface
->>>>>>> dadd0c20
+     * @return $this
      */
     public function setLang($value)
     {
