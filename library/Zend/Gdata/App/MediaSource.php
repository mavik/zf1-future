--- conflicted
+++ resolved
@@ -58,13 +58,8 @@
      * Sets the Slug header value.  Used by some services to determine the
      * title for the uploaded file.  A null value indicates no slug header.
      *
-<<<<<<< HEAD
-     * @var string The slug value
+     * @param string $value The slug value
      * @return $this
-=======
-     * @param string $value The slug value
-     * @return Zend_Gdata_App_MediaSource Provides a fluent interface
->>>>>>> dadd0c20
      */
     public function setSlug($value);
 
