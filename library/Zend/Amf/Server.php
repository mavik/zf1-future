--- conflicted
+++ resolved
@@ -297,14 +297,9 @@
      * Loads a remote class or method and executes the function and returns
      * the result
      *
-<<<<<<< HEAD
      * @param  string $method Is the method to execute
      * @param  mixed $params values for the method
-=======
-     * @param string $method Is the method to execute
-     * @param null $params
-     * @param null $source
->>>>>>> 5e8bb2ea
+     * @param string|null $source
      * @return mixed $response the result of executing the method
      * @throws Zend_Acl_Exception
      * @throws Zend_Amf_Server_Exception
